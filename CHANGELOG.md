# Change Log
All notable changes to this project will be documented in this file.
This project adheres to [Semantic Versioning](http://semver.org/).

The public API of this library consists of the functions declared in file
[h3api.h.in](./src/h3lib/include/h3api.h.in).

## [Unreleased]
### Changed
- All dynamic internal memory allocations happen on the heap instead of the stack

## [3.4.3] - 2019-05-02
### Added
- `localIjToH3` filter application (#222)
- An option to print distances in the `kRing` filter application (#222)
### Changed
<<<<<<< HEAD
- Arguments parsing for filter applications is more flexible. (#224)
=======
- Arguments parsing for `kRing` filter application is more flexible. (#224)
>>>>>>> a6cd31b7
### Fixed
- `benchmarkPolyfill` allocates its memory on the heap (#198)
- Fixed constraints of vertex longitudes (#213)
- Zero only input to `uncompact` does not produce an error (#223)

## [3.4.2] - 2019-02-21
### Changed
- `binding-functions` build target generates an ASCII file on Windows (#193)

## [3.4.1] - 2019-02-15
### Fixed
- `binding-functions` build target fixed when running the build out of source (#188)

## [3.4.0] - 2019-01-23
### Added
- `getRes0Indexes` function for getting all base cells, and helper function `res0IndexCount` (#174)
- Include defined constants for current library version (#173)

## [3.3.0] - 2018-12-25
### Added
- `h3Line` and `h3LineSize` functions for getting the line of indexes between some start and end (inclusive) (#165)
### Changed
- Indexes in deleted pentagon subsequences are not considered valid.

## [3.2.0] - 2018-10-04
### Added
- `experimentalH3ToLocalIj` function for getting local coordinates for an index. (#102)
- `experimentalLocalIjToH3` function for getting an index from local coordinates. (#102)
- Benchmarks for the kRing method for k's of size 10, 20, 30, and 40. (#142, #144)
### Changed
- Internal `h3ToIjk` function renamed to `h3ToLocalIjk`. (#102)
- `h3ToIjk` filter application replaced with `h3ToLocalIj`. (#102)
### Fixed
- Added `#include <stdio.h>` to `benchmark.h` (#142)

## [3.1.1] - 2018-08-29
### Fixed
- Fixed bounding box bug for polygons crossing the antimeridian (#130)
- Normalize output of h3SetToMultiPolygon to align with the GeoJSON spec, ensuring that each polygon has only one outer loop, followed by holes (#131)
### Changed
- Longitude outputs are now guaranteed to be in the range [-Pi, Pi]. (#93)
- Implemented closed form formula for maxKringSize. Source: https://oeis.org/A003215 (#138)
- Improved test and benchmark harnesses (#126, #128)

## [3.1.0] - 2018-08-03
### Added
- `h3Distance` function for determining the grid distance between H3 indexes (#83)
- Internal `h3ToIjk` function for getting IJK+ coordinates from an index (#83)
- Internal `ijkDistance` function for determining the grid distance between IJK+ coordinates (#83)
- `h3ToIjk` filter application for experimenting with `h3ToIjk` (#83)
### Fixed
- Don't require a C++ compiler (#107)
### Changed
- Most dynamic internal memory allocations happen on the heap instead of the stack (#100)

## [3.0.8] - 2018-07-18
### Added
- Added Direction enum, replacing int and defined constants (#77)
### Fixed
- Ensured unused memory is cleared for pentagon children. (#84)
- Fixed compiler warnings in `h3ToGeoHier` and `h3ToGeoBoundaryHier`. (#90)
- Fixed a segfault in `h3SetToLinkedGeo` (#94)
### Changed
- Warnings are not errors by default. (#90)

## [3.0.7] - 2018-06-08
### Added
- Generator for the faceCenterPoint table (#67)
- Generator for number of indexes per resolution (#69)
- Added CMake `WARNINGS_AS_ERRORS` option, default on, for Clang and GCC (#70)
- Added CMake `TEST_WRAPPER` setting when `WRAP_VALGRIND` is on (#66)
### Changed
- Moved Vec3d structure to `vec3d.h` (#67)
- Added input validation when getting the origin or destination of an edge (#74)

## [3.0.6] - 2018-06-01
### Changed
- Changed signature of internal function h3NeighborRotations.
- Do not require support for `hexRange`, `hexRanges`, or `hexRangeDistances` in the bindings. These functions may be deprecated in the public API in future releases; consumers should use `kRing` and `kRingDistances` instead.
- Performance improvement in core indexing logic for `geoToH3` (thanks @wewei!)

## [3.0.5] - 2018-04-27
### Fixed
- Fixed duplicate vertex in h3ToGeoBoundary for certain class III hexagons (#46)
### Added
- Release guide

## [3.0.4] - 2018-04-16
### Added
- Assertions when allocating memory on the heap.
### Changed
- Most internal memory allocations happen on the stack instead of the heap.

## [3.0.3] - 2018-03-19
### Added
- CMake config installation to ease use of h3 from CMake projects.
- Add CMake toolchain file to set build options upfront.
- Add CMake `C_CLANG_TIDY` property to integrate clang-tidy checks during build.
- YouCompleteMe completion support.
### Changed
- Improved resilience to out of range inputs.
- Minimum CMake version to 3.1.
- Set `CMAKE_C_STANDARD` to `11` instead of using compiler flag `-std=c1x`.
- Use `CMAKE_POSITION_INDEPENDENT_CODE` instead of using compiler flag `-fPIC`.
- Rename library target from `h3.1` to `h3` with `SONAME` property of 1.
### Removed
- CMake `H3_COMPILER` option in favor of built-in `CMAKE_C_COMPILER`.
- CMake `BUILD_STATIC` option in favor of built-in `BUILD_SHARED_LIBS`.
- CMake `ENABLE_TESTS` option in favor of built-in `BUILD_TESTING`.
- File globbing in CMake in favor of listing source files.

## [3.0.2] - 2018-01-24
### Removed
- Removed the `H3IndexFat` internal structure.
### Changed
- Simplified build process on Windows.
### Fixed
- Fixed an issue where tests would fail on ARM systems.

## [3.0.1] - 2018-01-18
### Added
- Added a `make install` target.
### Changed
- Improved compatability with building on Windows.
- Fixed various cases where the test suite could crash or not compile.

## [3.0.0] - 2018-01-08
### Added
- First public release.<|MERGE_RESOLUTION|>--- conflicted
+++ resolved
@@ -14,11 +14,7 @@
 - `localIjToH3` filter application (#222)
 - An option to print distances in the `kRing` filter application (#222)
 ### Changed
-<<<<<<< HEAD
-- Arguments parsing for filter applications is more flexible. (#224)
-=======
 - Arguments parsing for `kRing` filter application is more flexible. (#224)
->>>>>>> a6cd31b7
 ### Fixed
 - `benchmarkPolyfill` allocates its memory on the heap (#198)
 - Fixed constraints of vertex longitudes (#213)
